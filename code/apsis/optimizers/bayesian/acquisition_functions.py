from abc import ABCMeta, abstractmethod
import numpy as np
import scipy.optimize
from scipy.stats import multivariate_normal
import random
from apsis.utilities.logging_utils import get_logger

class AcquisitionFunction(object):
    """
    An acquisition function is used to decide which point to evaluate next.

    For a detailed explanation, see for example "A Tutorial on Bayesian
    Optimization of Expensive Cost Functions, with Application to Active User
    Modeling and Hierarchical Reinforcement Learning", Brochu et.al., 2010

    Internally, each AcquisitionFunction implements a couple of max_searcher and
    multi_searcher functions. These work as follows:
    A max_searcher function takes the gp, experiment and (optionally) a
    good_proposals list. It then uses these to compute a proposal maximizing
    the acquisition function, and returns a tuple of this and its score.
    A multi_searcher function takes the gp, experiment, an (optional)
    good_proposals list and a maximum number of proposals. It then uses these
    to return several proposals in a list.
    Additionally, both max_searcher and multi_searcher functions have to return
    an own good_proposals list as a second return value (or None). These are
    evaluated proposals which are not in the first list, and are used to
    reuse computation.
    """

    _logger = None
    params = None
    LOG_FILE_NAME = "acquisition_functions.log"
    minimizes = True
<<<<<<< HEAD
=======

    default_max_searcher = "random"
    default_multi_searcher = "random_weighted"
>>>>>>> a9e88f50

    def __init__(self, params=None):
        """
        Initializes the acquisition function.

        Parameters
        ----------
        params : dict or None, optional
            The dictionary of parameters defining the behaviour of the
            acquisition function. Supports at least max_searcher and
            multi_searcher.
        """
        self._logger = get_logger(self, specific_log_name=self.LOG_FILE_NAME)
        if params is None:
            params = {}
        self.params = params

    @abstractmethod
    def evaluate(self, x, gp, experiment):
        """
        Evaluates the gp on the point x.

        Parameters
        ----------
        x : dict
            Dictionary of the parameters on point x
        gp : GPy gp
            The gp on which to evaluate
        experiment : Experiment
            The experiment for further information.

        Returns
        -------
        eval : float
            The value of the acquisition function for the gp on point x.
        """
        pass

    def _compute_minimizing_evaluate(self, x, gp, experiment):
        """
        One problem is that, as a standard, scipy.optimize only searches
        minima. This means we have to convert each acquisition function to
        the minima meaning the best result.
        This the function to do so. Each compute_max can therefore just call
        this function, and know that the returned function has the best value
        as a global minimum.
        Whether to actually return the negative evaluate or not is set by the
        self.minimizes parameter. If true, it will not change the sign.

        Function signature is as evaluate.
        """
        value = self.evaluate(x, gp, experiment)
        if self.minimizes:
            return value
        else:
            return -value

    def compute_proposals(self, gp, experiment, number_proposals=1, return_max=True):
        """
        Computes up to number_proposals proposals.

        If return_max, the first entry in the returned list will be the
        proposal maximizing the acquisition function.

        Parameters
        ----------
        gp : GPy.gp
            The gp.
<<<<<<< HEAD

        experiment : experiment
            The current state of the experiment.

        number_proposals : int, optional
            The maximum number of proposals returned. The acquisition function
             will try its best to return that many proposals, but this cannot
             be guaranteed. By default, returns one proposal.

=======

        experiment : experiment
            The current state of the experiment.

        number_proposals : int, optional
            The maximum number of proposals returned. The acquisition function
             will try its best to return that many proposals, but this cannot
             be guaranteed. By default, returns one proposal.

>>>>>>> a9e88f50
        return_max : bool, optional
            Whether to try and find the maximum of the proposal. If true (the
            default) will do another evaluation step).

        Returns
        -------
        proposals : list of tuples
            A list of tuples. The first entry of each is a dictionary with the
            parameter name and a 0-1 hypercube entry representing the warped
            parameter value. The second entry is the acquisition function score
            at that point. May return an empty list.
        """
        max_searcher = "none"
        multi_searcher = "none"
        if return_max:
<<<<<<< HEAD
            max_searcher = self.params.get("max_searcher", "random")
            if number_proposals > 1:
                multi_searcher = self.params.get("multi_searcher", "random_weighted")
        else:
            multi_searcher = self.params.get("multi_searcher", "random_weighted")
=======
            max_searcher = self.params.get("max_searcher", self.default_max_searcher)
            if number_proposals > 1:
                multi_searcher = self.params.get("multi_searcher", self.default_multi_searcher)
        else:
            multi_searcher = self.params.get("multi_searcher", self.default_multi_searcher)
>>>>>>> a9e88f50

        proposals = []

        good_results = []

        if max_searcher != "none":
            max_searcher = getattr(self, "max_searcher_" + max_searcher)
            max_prop, good_results_cur = max_searcher(gp, experiment)
            if good_results_cur is not None:
                good_results.extend(good_results_cur)
            proposals.append(max_prop)
        if multi_searcher != "none":
            multi_searcher = getattr(self, "multi_searcher_" + multi_searcher)
            multi_prop, good_results_cur = multi_searcher(gp, experiment,
                                                          good_results=good_results,
                                                          number_proposals=number_proposals-1)
            if good_results_cur is not None:
                good_results.extend(good_results_cur)
            proposals.extend(multi_prop)
<<<<<<< HEAD

        return proposals

=======

        return proposals

>>>>>>> a9e88f50
    def max_searcher_random(self, gp, experiment, good_results=None):
        """
        Randomly searches the best result.

        Uses optimization_random_steps in self.params, with a default of 1000.

        For signature details see the introduction in the class docs.
        """
        if good_results is None:
            good_results = []
        optimization_random_steps = self.params.get("optimization_random_steps", 1000)

        evaluated_params = []

        best_param_idx = 0
        best_score = float("inf")

        for i in range(optimization_random_steps):
            param_dict_eval = self._gen_random_prop(experiment)
            score = self._compute_minimizing_evaluate(param_dict_eval, gp, experiment)
            if score < best_score:
                best_param_idx = i
                best_score = score
            evaluated_params.append((param_dict_eval, score))

        max_prop = evaluated_params[best_param_idx]
        del evaluated_params[best_param_idx]
        evaluated_params.extend(good_results)
        return max_prop, evaluated_params

    def multi_searcher_random_best(self, gp, experiment, good_results=None, number_proposals=1):
        """
        Randomly evaluates a number of proposals, returning the number_proposals best ones.

        Uses optimization_random_steps in self.params, with a default of 1000.

        For signature details see the introduction in the class docs.
        """
        evaluated_params = self._multi_random_ordered(gp, experiment, good_results, number_proposals)
        return evaluated_params[:number_proposals], evaluated_params[number_proposals:]


    def multi_searcher_random_weighted(self, gp, experiment, good_results=None, number_proposals=1):
        """
        Returns number_proposals proposals randomly weighted by their acquisition result.

        Uses optimization_random_steps in self.params, with a default of 1000.

        For signature details see the introduction in the class docs.
        """
        evaluated_params = self._multi_random_ordered(gp, experiment, good_results, number_proposals)
        acq_sum = 0
        for p in evaluated_params:
            acq_sum += p[1]

        props = []
        for i in range(number_proposals):
            rand_acq = random.random() * acq_sum
            cur_sum = 0
            for j, p in enumerate(evaluated_params):
                if cur_sum + p[1] > rand_acq:
                    props.append(p)
                    del evaluated_params[j]
                    break
                cur_sum += p[1]
        return props, evaluated_params


    def _multi_random_ordered(self, gp, experiment, good_results=None, number_proposals=1):
        """
        Generates a number of random proposals, and returns them ordered. Used
        for other functions.

        Uses optimization_random_steps in self.params, with a default of 1000.
        """
        if good_results is None:
            good_results = []

        evaluated_params = []

        optimization_random_steps = self.params.get("optimization_random_steps", 1000)

        random_steps = max(optimization_random_steps, number_proposals) - len(good_results)

        if random_steps > 0:
            for i in range(optimization_random_steps):
                param_dict_eval = self._gen_random_prop(experiment)
                score = self._compute_minimizing_evaluate(param_dict_eval, gp, experiment)
                evaluated_params.append((param_dict_eval, score))

        evaluated_params.extend(good_results)
        evaluated_params.sort(key=lambda prop: prop[1])
        return evaluated_params

    def _gen_random_prop(self, experiment):
        """
        Generates a single random proposal in accordance to experiment.

        Parameters
        ----------
        experiment : experiment
            The experiment representing the current state.

        Returns
        -------
        param_dict_eval : dict
            Dictionary with one string key for each parameter name, and the
            0-1 hypercube value for each of them as value.
        """
        param_defs = experiment.parameter_definitions
        param_dict_eval = {}
        param_names = sorted(param_defs.keys())
        for pn in param_names:
            pdef = param_defs[pn]
            param_dict_eval[pn] = np.random.uniform(0, 1, pdef.warped_size())
        return param_dict_eval

    def _translate_dict_vector(self, x):
        """
        We translate from a dictionary to a list format for a point's params.

        Parameters
        ----------
        x : dictionary of string keys
            The dictionary defining the point's param values.

        Returns
        -------
        param_to_eval : vector
            Vector of the points' parameter values in order of key.
        """
        param_to_eval = []
        param_names = sorted(x.keys())
        for pn in param_names:
            param_to_eval.extend(x[pn])

        return param_to_eval

    def _translate_vector_dict(self, x_vector, experiment):
        """
        We translate from a vector format to a dictionary of a point's params.

        Parameters
        ----------
        x_vector : vector
            Vector of the points' parameter values. They are assumed to be
             in order of key.

        Returns
        -------
        x : dictionary of string keys
            The dictionary defining the point's param values.
        """
        x_dict = {}

        param_names_sorted = sorted(experiment.parameter_definitions.keys())
        warped_lengths = []
        for pn in param_names_sorted:
            warped_lengths.append(experiment.parameter_definitions[pn].warped_size())
        index = 0
        for i, pn in enumerate(param_names_sorted):
            x_dict[pn] = x_vector[index:index+warped_lengths[i]]
            index += warped_lengths[i]

        return x_dict

    def _translate_vector_nd_array(self, x_vec):
        """
        We translate from a vector of x_vec's params to a numpy nd_array.

        Parameters
        ----------
        x_vec : vector
            Vector of the points' parameter values. They are assumed to be
             in order of key.

        Returns
        -------
        param_nd_array : numpy nd_array
            nd_array of the points' parameter values. They are assumed to be
            in order of key.
        """
        param_nd_array = np.zeros((1, len(x_vec)))
        for i in range(len(x_vec)):
            param_nd_array[0,i] = x_vec[i]

        return param_nd_array

    def in_hypercube(self, x_vec):
        for i in range(len(x_vec)):
            if not 0 <= x_vec[i] <= 1:
                return False
        return True


class GradientAcquisitionFunction(AcquisitionFunction):
    """
    This represents an acquisition function whose gradient we can compute.

    This allows us to introduce some more (and nicer) optimizations.
    """

<<<<<<< HEAD
    @abstractmethod
    def gradient(self, x, gp, experiment):
        """
        Computes the gradient of the function at x.

        Signature is the same as evaluate.
        """
=======

    default_max_searcher = "LBFGSB"
    default_multi_searcher = "random_weighted"


    @abstractmethod
    def gradient(self, x, gp, experiment):
        """
        Computes the gradient of the function at x.

        Signature is the same as evaluate.
        """
>>>>>>> a9e88f50
        pass

    def _compute_minimizing_gradient(self, x, gp, experiment):
        """
        One problem is that, as a standard, scipy.optimize only searches
        minima. This means we have to convert each acquisition function to
        the minima meaning the best result.
        Whether to actually return the negative gradient or not is set by the
        self.minimizes parameter. If true, it will not change the sign.

        Function signature is as evaluate.
        """
        result = self.gradient(x, gp, experiment)
        if self.minimizes:
            return result
        else:
            return -result

    def max_searcher_LBFGSB(self, gp, experiment, good_results=None):
        """
        Searches the maximum proposal via L-BFGS-B.

        For signature see the class docs.
        """
        bounds = []
        for pd in experiment.parameter_definitions.values():
            bounds.extend([(0.0, 1.0) for x in range(pd.warped_size())])
        if good_results is None:
            good_results = []
<<<<<<< HEAD
        good_results.append(self._gen_random_prop(experiment))
=======
        random_prop = self._gen_random_prop(experiment)
        random_prop_result = self._compute_minimizing_evaluate(random_prop, gp, experiment)
        good_results.append((random_prop, random_prop_result))
>>>>>>> a9e88f50

        scipy_optimizer_results = []

        random_restarts = self.params.get("num_restarts", 10)

        for i in range(random_restarts):
            initial_guess = self._translate_dict_vector(self._gen_random_prop(experiment))
<<<<<<< HEAD

            result = scipy.optimize.minimize(self._compute_minimizing_evaluate,
                                                 x0=initial_guess, method="L-BFGS-B",
                                                 jac=self._compute_minimizing_gradient,
                                                 options={'disp': False},
                                                 bounds=bounds,
                                                 args=tuple([gp, experiment]))

            x_min = result.x
            f_min = result.fun
            success = result.success
            if success:
                x_min_dict = self._translate_vector_dict(x_min, experiment)
                if self.in_hypercube(x_min):
                        scipy_optimizer_results.append((x_min_dict, f_min))

        scipy_optimizer_results.extend(good_results)
        best_idx = [x[1] for x in scipy_optimizer_results].index(min([x[1] for x in scipy_optimizer_results]))
        max_prop = scipy_optimizer_results[best_idx]
        del scipy_optimizer_results[best_idx]
        return max_prop, scipy_optimizer_results

=======

            result = scipy.optimize.minimize(self._compute_minimizing_evaluate,
                                                 x0=initial_guess, method="L-BFGS-B",
                                                 jac=self._compute_minimizing_gradient,
                                                 options={'disp': False},
                                                 bounds=bounds,
                                                 args=tuple([gp, experiment]))

            x_min = result.x
            f_min = result.fun
            success = result.success
            if success:
                x_min_dict = self._translate_vector_dict(x_min, experiment)
                if self.in_hypercube(x_min):
                        scipy_optimizer_results.append((x_min_dict, f_min))

        scipy_optimizer_results.extend(good_results)
        best_idx = [x[1] for x in scipy_optimizer_results].index(min([x[1] for x in scipy_optimizer_results]))
        max_prop = scipy_optimizer_results[best_idx]
        del scipy_optimizer_results[best_idx]
        return max_prop, scipy_optimizer_results

>>>>>>> a9e88f50


class ExpectedImprovement(GradientAcquisitionFunction):
    """
    Implements the Expected Improvement acquisition function.
    See page 13 of "A Tutorial on Bayesian Optimization of Expensive Cost
    Functions, with Application to Active User Modeling and Hierarchical
    Reinforcement Learning", Brochu et. al., 2010.
    """

    minimizes = False

    def _evaluate_vector(self, x_vec, gp, experiment):
        """
        Evaluates the value of the gp at the point x_vec.

        Parameters
        ----------
        x_vec : vector
            The vector defining the point.
        gp : GPy gp
            The gp on which to evaluate
        experiment : experiment
            Some acquisition functions require more information about the
            experiment.

        Results
        -------
        ei_value : vector
            The value of this acquisition funciton on the point.
        ei_gradient : vector
            The value of the gradient on the point
        """
        x_value = self._translate_vector_nd_array(x_vec)

        #mean, variance and their gradients
        mean, variance = gp.predict(x_value)
        gradient_mean, gradient_variance = gp.predictive_gradients(x_value)

        #gpy does everythin in matrices
        gradient_mean = gradient_mean[0]
        #gpy returns variance in row matrices.
        gradient_variance = np.transpose(gradient_variance)

        #these values should be real scalars!
        mean = mean[0][0]
        variance = variance[0][0]

        std_dev = variance ** 0.5

        #Formula adopted from the phd thesis of Jasper Snoek page 48 with
        # \gamma equals Z here
        #Additionally support for the exploration exploitation trade-off
        #as suggested by Brochu et al.
        x_best = experiment.best_candidate.result

        #handle case of maximization
        sign = 1
        if not experiment.minimization_problem:
            sign = -1

        z_numerator = sign * (x_best - mean + self.params.get("exploitation_exploration_tradeoff", 0))

        ei_value = 0
        ei_gradient = 0
        if std_dev != 0:
            z = float(z_numerator) / std_dev

            cdf_z = scipy.stats.norm().cdf(z)
            pdf_z = scipy.stats.norm().pdf(z)

            ei_value = z_numerator * cdf_z + std_dev * pdf_z

            #compute ei gradient
            #new implementation based on own derivation
            ei_gradient_part1 = (1/(2*variance)) * ei_value * gradient_variance
            ei_gradient_part2 = -1 * sign * gradient_mean * cdf_z
            ei_gradient_part3 = -1 * gradient_variance * cdf_z * z * (1/(2*std_dev))
            ei_gradient = ei_gradient_part1 + ei_gradient_part2 + ei_gradient_part3

            ei_gradient = np.transpose(ei_gradient)[0]

        return ei_value, ei_gradient

    def _evaluate_vector_gradient(self, x_vec, gp, experiment):
        """
        Evaluates the gradient of the gp at the point x_vec.

        Parameters
        ----------
        x_vec : vector
            The vector defining the point.
        gp : GPy gp
            The gp on which to evaluate
        experiment : experiment
            Some acquisition functions require more information about the
            experiment.

        Results
        -------
        gradient : vector
            The value of the gradient on the point
        """
        value, grad = self._evaluate_vector(x_vec, gp, experiment)

        return grad

    def gradient(self, x, gp, experiment):
<<<<<<< HEAD
        x_value = self._translate_dict_vector(x)
        value, gradient = self._evaluate_vector(x_value, gp, experiment)
        return gradient

    def evaluate(self, x, gp, experiment):
        x_value = self._translate_dict_vector(x)
        value, gradient = self._evaluate_vector(x_value, gp, experiment)
=======
        if isinstance(x, dict):
            x_value = self._translate_dict_vector(x)
        else:
            x_value = x
        value, gradient = self._evaluate_vector(x_value, gp, experiment)
        return gradient

    def evaluate(self, x, gp, experiment):
        if isinstance(x, dict):
            x_value = self._translate_dict_vector(x)
        else:
            x_value = x
        value, gradient = self._evaluate_vector(x_value, gp, experiment)
>>>>>>> a9e88f50
        return value

class ProbabilityOfImprovement(AcquisitionFunction):
    """
    Implements the probability of improvement function.

    See page 12 of "A Tutorial on Bayesian Optimization of Expensive Cost
    Functions, with Application to Active User Modeling and Hierarchical
    Reinforcement Learning", Brochu et. al., 2010.
    """
    minimizes = False

    def evaluate(self, x, gp, experiment):
        """
        Evaluates the function.
        """
        dimensions = len(experiment.parameter_definitions)
        x_value_vector = self._translate_dict_vector(x)
        x_value = self._translate_vector_nd_array(x_value_vector)

        mean, variance = gp.predict(x_value)

        # do not standardize on our own, but use the mean, and covariance
        # we get from the gp
        stdv = variance ** 0.5
        x_best = experiment.best_candidate.result
        z = (x_best - mean)/stdv

        cdf = scipy.stats.norm().cdf(z)
        result = cdf
        if not experiment.minimization_problem:
            result = 1 - cdf
        return result<|MERGE_RESOLUTION|>--- conflicted
+++ resolved
@@ -31,12 +31,9 @@
     params = None
     LOG_FILE_NAME = "acquisition_functions.log"
     minimizes = True
-<<<<<<< HEAD
-=======
 
     default_max_searcher = "random"
     default_multi_searcher = "random_weighted"
->>>>>>> a9e88f50
 
     def __init__(self, params=None):
         """
@@ -105,7 +102,6 @@
         ----------
         gp : GPy.gp
             The gp.
-<<<<<<< HEAD
 
         experiment : experiment
             The current state of the experiment.
@@ -115,17 +111,6 @@
              will try its best to return that many proposals, but this cannot
              be guaranteed. By default, returns one proposal.
 
-=======
-
-        experiment : experiment
-            The current state of the experiment.
-
-        number_proposals : int, optional
-            The maximum number of proposals returned. The acquisition function
-             will try its best to return that many proposals, but this cannot
-             be guaranteed. By default, returns one proposal.
-
->>>>>>> a9e88f50
         return_max : bool, optional
             Whether to try and find the maximum of the proposal. If true (the
             default) will do another evaluation step).
@@ -141,19 +126,11 @@
         max_searcher = "none"
         multi_searcher = "none"
         if return_max:
-<<<<<<< HEAD
-            max_searcher = self.params.get("max_searcher", "random")
-            if number_proposals > 1:
-                multi_searcher = self.params.get("multi_searcher", "random_weighted")
-        else:
-            multi_searcher = self.params.get("multi_searcher", "random_weighted")
-=======
             max_searcher = self.params.get("max_searcher", self.default_max_searcher)
             if number_proposals > 1:
                 multi_searcher = self.params.get("multi_searcher", self.default_multi_searcher)
         else:
             multi_searcher = self.params.get("multi_searcher", self.default_multi_searcher)
->>>>>>> a9e88f50
 
         proposals = []
 
@@ -173,15 +150,9 @@
             if good_results_cur is not None:
                 good_results.extend(good_results_cur)
             proposals.extend(multi_prop)
-<<<<<<< HEAD
 
         return proposals
 
-=======
-
-        return proposals
-
->>>>>>> a9e88f50
     def max_searcher_random(self, gp, experiment, good_results=None):
         """
         Randomly searches the best result.
@@ -384,7 +355,11 @@
     This allows us to introduce some more (and nicer) optimizations.
     """
 
-<<<<<<< HEAD
+
+    default_max_searcher = "LBFGSB"
+    default_multi_searcher = "random_weighted"
+
+
     @abstractmethod
     def gradient(self, x, gp, experiment):
         """
@@ -392,20 +367,6 @@
 
         Signature is the same as evaluate.
         """
-=======
-
-    default_max_searcher = "LBFGSB"
-    default_multi_searcher = "random_weighted"
-
-
-    @abstractmethod
-    def gradient(self, x, gp, experiment):
-        """
-        Computes the gradient of the function at x.
-
-        Signature is the same as evaluate.
-        """
->>>>>>> a9e88f50
         pass
 
     def _compute_minimizing_gradient(self, x, gp, experiment):
@@ -435,13 +396,9 @@
             bounds.extend([(0.0, 1.0) for x in range(pd.warped_size())])
         if good_results is None:
             good_results = []
-<<<<<<< HEAD
-        good_results.append(self._gen_random_prop(experiment))
-=======
         random_prop = self._gen_random_prop(experiment)
         random_prop_result = self._compute_minimizing_evaluate(random_prop, gp, experiment)
         good_results.append((random_prop, random_prop_result))
->>>>>>> a9e88f50
 
         scipy_optimizer_results = []
 
@@ -449,7 +406,6 @@
 
         for i in range(random_restarts):
             initial_guess = self._translate_dict_vector(self._gen_random_prop(experiment))
-<<<<<<< HEAD
 
             result = scipy.optimize.minimize(self._compute_minimizing_evaluate,
                                                  x0=initial_guess, method="L-BFGS-B",
@@ -472,30 +428,6 @@
         del scipy_optimizer_results[best_idx]
         return max_prop, scipy_optimizer_results
 
-=======
-
-            result = scipy.optimize.minimize(self._compute_minimizing_evaluate,
-                                                 x0=initial_guess, method="L-BFGS-B",
-                                                 jac=self._compute_minimizing_gradient,
-                                                 options={'disp': False},
-                                                 bounds=bounds,
-                                                 args=tuple([gp, experiment]))
-
-            x_min = result.x
-            f_min = result.fun
-            success = result.success
-            if success:
-                x_min_dict = self._translate_vector_dict(x_min, experiment)
-                if self.in_hypercube(x_min):
-                        scipy_optimizer_results.append((x_min_dict, f_min))
-
-        scipy_optimizer_results.extend(good_results)
-        best_idx = [x[1] for x in scipy_optimizer_results].index(min([x[1] for x in scipy_optimizer_results]))
-        max_prop = scipy_optimizer_results[best_idx]
-        del scipy_optimizer_results[best_idx]
-        return max_prop, scipy_optimizer_results
-
->>>>>>> a9e88f50
 
 
 class ExpectedImprovement(GradientAcquisitionFunction):
@@ -604,15 +536,6 @@
         return grad
 
     def gradient(self, x, gp, experiment):
-<<<<<<< HEAD
-        x_value = self._translate_dict_vector(x)
-        value, gradient = self._evaluate_vector(x_value, gp, experiment)
-        return gradient
-
-    def evaluate(self, x, gp, experiment):
-        x_value = self._translate_dict_vector(x)
-        value, gradient = self._evaluate_vector(x_value, gp, experiment)
-=======
         if isinstance(x, dict):
             x_value = self._translate_dict_vector(x)
         else:
@@ -626,7 +549,6 @@
         else:
             x_value = x
         value, gradient = self._evaluate_vector(x_value, gp, experiment)
->>>>>>> a9e88f50
         return value
 
 class ProbabilityOfImprovement(AcquisitionFunction):
