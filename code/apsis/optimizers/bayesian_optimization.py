__author__ = 'Frederik Diehl'

from apsis.optimizers.optimizer import Optimizer
from apsis.optimizers.random_search import RandomSearch
from apsis.models.parameter_definition import *
from apsis.utilities.randomization import check_random_state
from apsis.models.candidate import Candidate
from apsis.optimizers.bayesian.acquisition_functions import *
import GPy


class BayesianOptimizer(Optimizer):
    """
    This is a bayesian optimizer class.

    It is a subclass of Optimizer, and internally uses GPy.
    Currently, it supports Numeric and PositionParamDefs, with support for
    NominalParamDef needing to be integrated.

    Attributes
    ----------
    SUPPORTED_PARAM_TYPES : list of ParamDefs
        The supported parameter types. Currently only numeric and position.
    kernel : GPy Kernel
        The Kernel to be used with the gp.
    acquisition_function : acquisition_function
        The acquisition function to use
    acquisition_hyperparams :
        The acquisition hyperparameters.
    random_state : scipy random_state or int.
        The scipy random state or object to initialize one. For reproduction.
    random_searcher : RandomSearch
        The random search instance used to generate the first
        initial_random_runs candidates.
    gp : GPy gaussian process
        The gaussian process used here.
    initial_random_runs : int
        The number of initial random runs before using the GP. Default is 10.
    num_gp_restarts : int
        GPy's optimization requires restarts to find a good solution. This
        parameter controls this. Default is 10.
    logger: logger
        The logger instance for this object.
    """
    SUPPORTED_PARAM_TYPES = [NumericParamDef, NominalParamDef]

    kernel = None
    kernel_params = None
    acquisition_function = None
    acquisition_hyperparams = None

    random_state = None
    random_searcher = None

    gp = None
    initial_random_runs = 10
    num_gp_restarts = 10

    return_max = True

    _experiment = None

    _logger = None

    def __init__(self, experiment, optimizer_params=None):
        """
        Initializes a bayesian optimizer.
        Parameters
        ----------
        experiment : Experiment
            The experiment for which to optimize.
        optimizer_arguments: dict of string keys
            Sets the possible arguments for this optimizer. Available are:
            "initial_random_runs" : int, optional
                The number of initial random runs before using the GP. Default
                is 10.
            "random_state" : scipy random state, optional
                The scipy random state or object to initialize one. Default is
                None.
            "acquisition_hyperparameters" : dict, optional
                dictionary of acquisition-function hyperparameters
            "num_gp_restarts" : int
                GPy's optimization requires restarts to find a good solution.
                This parameter controls this. Default is 10.
            "acquisition" : AcquisitionFunction
                The acquisition function to use. Default is
                ExpectedImprovement.
            "num_precomputed" : int
                The number of points that should be kept precomputed for faster
                multiple workers.
        """
        self._logger = get_logger(self)
        if optimizer_params is None:
            optimizer_params = {}
        self.random_state = optimizer_params.get("random_state", None)
        self.initial_random_runs = optimizer_params.get(
            'initial_random_runs', self.initial_random_runs)
        self.random_state = check_random_state(
            optimizer_params.get('random_state', None))
        self.acquisition_hyperparams = optimizer_params.get(
            'acquisition_hyperparams', None)
        self.num_gp_restarts = optimizer_params.get(
            'num_gp_restarts', self.num_gp_restarts)
        if not isinstance(optimizer_params.get('acquisition'), AcquisitionFunction):
            self.acquisition_function = optimizer_params.get(
                'acquisition', ExpectedImprovement)(self.acquisition_hyperparams)
        else:
            self.acquisition_function = optimizer_params.get("acquisition")
        self.kernel_params = optimizer_params.get("kernel_params", {})
        self.kernel = optimizer_params.get("kernel", "matern52")
        self.random_searcher = RandomSearch(experiment, optimizer_params)
        Optimizer.__init__(self, experiment, optimizer_params)

    def get_next_candidates(self, num_candidates=1):
        if len(self._experiment.candidates_finished) < self.initial_random_runs:
            # we do a random search.
            return self.random_searcher.get_next_candidates(num_candidates)
        candidates = []
        new_candidate_points = self.acquisition_function.compute_proposals(
            self.gp, self._experiment, number_proposals=num_candidates,
            return_max=self.return_max
        )
        self.return_max = False
        for point_and_value in new_candidate_points:
            # get the the candidate point which is the first entry in the tuple.
            point_candidate = Candidate(self._experiment.warp_pt_out(point_and_value[0]))
            candidates.append(point_candidate)
        return candidates

    def update(self, experiment):
        self._experiment = experiment
        if len(self._experiment.candidates_finished) < self.initial_random_runs:
            return
        self.return_max = True

        candidate_matrix = np.zeros((len(self._experiment.candidates_finished),
                                     len(self._experiment.parameter_definitions)))
        results_vector = np.zeros((len(self._experiment.candidates_finished), 1))

<<<<<<< HEAD
        param_names = sorted(self._experiment.parameter_definitions.keys())
=======
    def _refit(self, experiment):
        """
        Refits the GP with the data from experiment.

        Parameters
        ----------
        experiment : experiment
            The experiment on which to refit this gp.
        """
        parameter_warped_size = 0
        for p in experiment.parameter_definitions.values():
            parameter_warped_size += p.warped_size()

        candidate_matrix = np.zeros((len(experiment.candidates_finished),
                                     parameter_warped_size))
        results_vector = np.zeros((len(experiment.candidates_finished), 1))

        param_names = sorted(experiment.parameter_definitions.keys())
>>>>>>> 7f700f34
        self.kernel = self._check_kernel(self.kernel, len(param_names),
                                         kernel_params=self.kernel_params)

        for i, c in enumerate(self._experiment.candidates_finished):
            warped_in = self._experiment.warp_pt_in(c.params)
            param_values = []
            for pn in param_names:
                param_values.extend(warped_in[pn])
            candidate_matrix[i, :] = param_values
            results_vector[i] = c.result


        self._logger.debug("Refitting gp with cand %s and results %s"
                          %(candidate_matrix, results_vector))
        self.gp = GPy.models.GPRegression(candidate_matrix, results_vector,
                                          self.kernel)
        self.gp.constrain_positive("*")
        self.gp.constrain_bounded(0.1, 1, warning=False)
        self.gp.optimize_restarts(num_restarts=self.num_gp_restarts,
                                  verbose=False)

    def _check_kernel(self, kernel, dimension, kernel_params):
        """
        Checks and initializes a kernel.

        Parameters
        ----------
        kernel : kernel or string representation
            The kernel to use. If a kernel, is returned like that. If not, a
            new kernel is initialized with the respective parameters.
        dimension : int
            The dimensions of the new kernel.
        kernel_params : dict
            The dictionary of kernel parameters. Currently supported:
            "ARD" : bool, optional
                Whether to use ARD. Default is True.

        Returns
        -------
        kernel : GPy.kern
            A GPy kernel.
        """
        if (isinstance(kernel, GPy.kern.Kern)):
            return kernel
        translation_dict = {
            "matern52": GPy.kern.Matern52,
            "rbf": GPy.kern.RBF
        }

        if isinstance(kernel, unicode):
            kernel = str(kernel)

        if isinstance(kernel, str) and kernel in translation_dict:
            if kernel_params.get('ARD', None) is None:
                kernel_params['ARD'] = True

            constructed_kernel = translation_dict[kernel](dimension, **kernel_params)
            return constructed_kernel

        raise ValueError("%s is not a kernel or string representing one!" %kernel)<|MERGE_RESOLUTION|>--- conflicted
+++ resolved
@@ -133,22 +133,6 @@
             return
         self.return_max = True
 
-        candidate_matrix = np.zeros((len(self._experiment.candidates_finished),
-                                     len(self._experiment.parameter_definitions)))
-        results_vector = np.zeros((len(self._experiment.candidates_finished), 1))
-
-<<<<<<< HEAD
-        param_names = sorted(self._experiment.parameter_definitions.keys())
-=======
-    def _refit(self, experiment):
-        """
-        Refits the GP with the data from experiment.
-
-        Parameters
-        ----------
-        experiment : experiment
-            The experiment on which to refit this gp.
-        """
         parameter_warped_size = 0
         for p in experiment.parameter_definitions.values():
             parameter_warped_size += p.warped_size()
@@ -158,7 +142,6 @@
         results_vector = np.zeros((len(experiment.candidates_finished), 1))
 
         param_names = sorted(experiment.parameter_definitions.keys())
->>>>>>> 7f700f34
         self.kernel = self._check_kernel(self.kernel, len(param_names),
                                          kernel_params=self.kernel_params)
 
