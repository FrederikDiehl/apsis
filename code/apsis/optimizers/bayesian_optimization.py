--- conflicted
+++ resolved
@@ -111,21 +111,6 @@
         self.random_searcher = RandomSearch(experiment, optimizer_params)
         Optimizer.__init__(self, experiment, optimizer_params)
 
-<<<<<<< HEAD
-=======
-    def get_next_candidates(self, experiment, num_candidates=None):
-        if not self._is_experiment_supported(experiment):
-            self.logger.error("Experiment not supported. Supported parameter"
-                              " types are: " + str(self.SUPPORTED_PARAM_TYPES))
-            raise ValueError("Experiment not supported. Supported parameter"
-                              " types are: " + str(self.SUPPORTED_PARAM_TYPES))
-        if num_candidates is None:
-            num_candidates = self.num_precomputed
-        #check whether a random search is necessary.
-        if len(experiment.candidates_finished) < self.initial_random_runs:
-            return self.random_searcher.get_next_candidates(experiment, num_candidates)
->>>>>>> 21f18526
-
     def get_next_candidates(self, num_candidates=1):
         if len(self._experiment.candidates_finished) < self.initial_random_runs:
             # we do a random search.
