__author__ = 'Frederik Diehl'

import uuid
from apsis.utilities.logging_utils import get_logger
import time

class Candidate(object):
    """
    A Candidate is a dictionary of parameter values, which should - or have
    been - evaluated.

    A Candidate object can be seen as a single iteration of the experiment.
    It is first generated as a suggestion of which parameter set to evaluate
    next, then updated with the result and cost of the evaluation.

    Attributes
    ----------

    id : uuid.UUID
        The uuid identifying this candidate. This is used to compare candidates
        over server and client borders.

    params : dict of string keys
        A dictionary of parameter value. The keys must correspond to the
        problem definition.
        The dictionary requires one key - and value - per parameter defined.

    result : float
        The results of evaluating the parameter set. This value is optimized
        over.

    failed : bool
        Whether the evaluation has been successful. Default is false.

    cost : float
        The cost of evaluating the parameter set. This may correspond to
        runtime, cost of ingredients or human attention required.

    worker_information : string
        This is worker-settable information which might be used for
        communicating things necessary for resuming evaluations et cetera. This
        is never touched in apsis.

    last_update_time : float
        The time the last update to this candidate happened.

    generated_time : float
        The time this candidate has been generated.
    """

    cand_id = None
    params = None
    result = None
    cost = None
    failed = None
    worker_information = None
    _logger = None

    last_update_time = None
    generated_time = None

    def __init__(self, params, cand_id=None, worker_information=None):
        """
        Initializes the unevaluated candidate object.

        Parameters
        ----------
        params : dict of string keys
            A dictionary of parameter value. The keys must correspond to the
            problem definition.
            The dictionary requires one key - and value - per parameter
            defined.
        cand_id : uuid.UUID, optional
            The uuid identifying this candidate. This is used to compare
            candidates over server and client borders.
            Note that this should only be set explicitly if you are
            instantiating an already known candidate with its already known
            UUID. Do not explicitly set the uuid for a new candidate!
        worker_information : string, optional
            This is worker-settable information which might be used for
            communicating things necessary for resuming evaluations et cetera.

        Raises
        ------
        ValueError
            Iff params is not a dictionary.
        """
        if cand_id is None:
            cand_id = uuid.uuid4().hex
        self.cand_id = cand_id
        self._logger = get_logger(self, extra_info="cand_id " + str(cand_id))
        self._logger.debug("Initializing new candidate. Params %s, cand_id %s,"
                           "worker_info %s", params, cand_id,
                           worker_information)

        if not isinstance(params, dict):
            self._logger.error("No parameter dict given, received %s instead",
                               params)
            raise ValueError("No parameter dictionary given, received %s "
                             "instead" %params)
        self.failed = False
        self.params = params
        self.worker_information = worker_information
        self.last_update_time = time.time()
        self.generated_time = time.time()
        self._logger.debug("Finished initializing the candidate.")

    def __eq__(self, other):
        """
        Compares two Candidate instances.

        Two Candidate instances are defined as being equal iff their ids
        are equal. A non-Candidate instance is never equal to a
        Candidate.

        Parameters
        ----------
        other :
            The object to compare this Candidate instance to.

        Returns
        -------
        equality : bool
            True iff other is a Candidate instance and their ids are equal.
        """
        self._logger.debug("Comparing candidates self (%s) with %s.", self,
                           other)
        if not isinstance(other, Candidate):
            equality = False
        elif self.cand_id == other.cand_id:
            equality = True
        else:
            equality = False
        self._logger.debug("Equality: %s", equality)
        return equality

    def __str__(self):
        """
        Stringifies this Candidate.

        A stringified Candidate is the stringified form of its dict.

        Returns
        -------
        string : string
            The stringified Candidate.

        """
        cand_dict = self.to_dict(do_logging=False)
        string = str(cand_dict)
        return string

    def to_dict(self, do_logging=True):
        """
        Converts this candidate to a dictionary.

        Returns
        -------
        d : dictionary
            Contains the following key/value pairs:
            "id" : string
                The id of the candidate.
            "params" : dict
                This dictionary contains one entry for each parameter,
                each with the string name as key and the value as value.
            "result" : float or None
                The result of the Candidate
            "failed" : bool
                Whether the evaluation failed.
            "cost" : float or None
                The cost of evaluating the Candidate
            "worker_information" : any jsonable or None
                Client-settable worker information.
        """
        if do_logging:
            self._logger.debug("Converting cand to dict.")
        d = {"cand_id": self.cand_id,
             "params": self._param_defs_to_dict(do_logging=do_logging),
             "result": self.result,
             "failed": self.failed,
             "cost": self.cost,
             "last_update_time": self.last_update_time,
             "generated_time": self.generated_time,
             "worker_information": self.worker_information}
        if do_logging:
            self._logger.debug("Generated dict %s", d)
        return d

    def _param_defs_to_dict(self, do_logging=True):
        """
        Returns a parameter definition dictionary representation.

        Returns
        -------
        d : dict
            Dictionary of the parameters.
        """
        if do_logging:
            self._logger.debug("Converting param_def to dict.")
        d = {}
        for k in self.params.keys():
            d[k] = self.params[k]
        if do_logging:
            self._logger.debug("param_def dict is %s", d)
        return d

<<<<<<< HEAD
global_logger = get_logger("models.Candidate")
=======
global_logger = get_logger("models.candidate")
>>>>>>> 51f3ff3e


def from_dict(d):
    """
    Builds a new candidate from a dictionary.

    Parameters
    ----------
    cand_dict : dictionary
        Uses the same format as in Candidate.to_dict.

    Returns
    -------
    c : Candidate
        The corresponding candidate.
    """
    global_logger.log(5, "Constructing new candidate from dict %s.", d)
    cand_id = None
    if "cand_id" in d:
        cand_id = d["cand_id"]
    c = Candidate(d["params"], cand_id=cand_id)
    c.result = d.get("result", None)
    c.cost = d.get("cost", None)
    c.failed = d.get("failed", False)
    c.last_update_time = d.get("last_update_time")
    c.generated_time = d.get("generated_time")
    c.worker_information = d.get("worker_information", None)
    global_logger.log(5, "Constructed candidate is %s", c)
    return c<|MERGE_RESOLUTION|>--- conflicted
+++ resolved
@@ -204,11 +204,7 @@
             self._logger.debug("param_def dict is %s", d)
         return d
 
-<<<<<<< HEAD
 global_logger = get_logger("models.Candidate")
-=======
-global_logger = get_logger("models.candidate")
->>>>>>> 51f3ff3e
 
 
 def from_dict(d):
