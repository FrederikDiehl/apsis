--- conflicted
+++ resolved
@@ -386,12 +386,8 @@
             positions.append(pos)
         super(FixedValueParamDef, self).__init__(values, positions)
 
-<<<<<<< HEAD
     def to_dict(self):
         return {"values": self.values}
-
-=======
->>>>>>> 21f18526
 
 class EquidistantPositionParamDef(PositionParamDef):
     """
