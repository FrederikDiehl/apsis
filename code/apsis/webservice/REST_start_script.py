--- conflicted
+++ resolved
@@ -7,41 +7,22 @@
 import matplotlib
 matplotlib.use('Agg')
 
-<<<<<<< HEAD
-def start_rest(port=5000):
+def start_rest(port=5000, continue_path=None):
     print("Initialized apsis on port %s" %port)
-    REST_interface.start_apsis(port)
-=======
-def start_rest(port=5000, validation=False, cv=5, continue_path=None):
-    print("Initializing apsis. Val is %s, cv is %s" %(validation, cv))
-    print("Initialized apsis on port %s" %port)
-    print("in start_rest: %s" %continue_path)
-    REST_interface.start_apsis(port, validation, continue_path=continue_path)
->>>>>>> 1ac0e0f5
+    REST_interface.start_apsis(port, continue_path=continue_path)
 
 
 if __name__ == "__main__":
     parser = argparse.ArgumentParser()
     parser.add_argument("--port", help="Set the apsis server's port.")
-<<<<<<< HEAD
-=======
-    parser.add_argument("--cross_validation", help="Set the number of cvs if "
-                                                   "using --validation.")
-    parser.add_argument("--validation", help="Use ValidationLabAssistant",
-                    action="store_true")
-    parser.add_argument("--continue_path", help="Continue a previous experiment.")
->>>>>>> 1ac0e0f5
+    parser.add_argument("--continue_path", help="Continue a previous "
+                                                "experiment.")
     args = parser.parse_args()
 
     port = 5000
     if args.port:
         port = args.port
-<<<<<<< HEAD
-    start_rest(port)
-=======
     continue_path = None
     if args.continue_path:
         continue_path = args.continue_path
-    print("Continue path: %s" %continue_path)
-    start_rest(port, validation, cv, continue_path)
->>>>>>> 1ac0e0f5
+    start_rest(port, continue_path)